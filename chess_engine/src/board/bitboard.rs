--- conflicted
+++ resolved
@@ -207,13 +207,8 @@
     #[test]
     fn test_pop_bit_single_set_bit() {
         let mut input = BitBoard(0x80_00_00_00_00_00_00_00);
-<<<<<<< HEAD
         let output = input.pop_bit();
         let expected_index = Some(Square64::H8);
-=======
-        let output = input.pop_bit().unwrap();
-        let expected_index = Square64::H8;
->>>>>>> 066fdee8
         let expected_board = BitBoard(0);
         assert_eq!(output, expected_index);
         assert_eq!(input, expected_board);
@@ -222,13 +217,8 @@
     #[test]
     fn test_pop_bit_multiple_set_bit() {
         let mut input = BitBoard(0x0C_0F_00_D0_00_00_01_00);
-<<<<<<< HEAD
         let output = input.pop_bit();
         let expected_index = Some(Square64::A2);
-=======
-        let output = input.pop_bit().unwrap();
-        let expected_index = Square64::A2;
->>>>>>> 066fdee8
         let expected_board = BitBoard(0x0C_0F_00_D0_00_00_00_00);
         assert_eq!(output, expected_index);
         assert_eq!(input, expected_board);
