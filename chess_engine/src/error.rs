--- conflicted
+++ resolved
@@ -25,21 +25,6 @@
 
     #[error("Could not convert u32 {0} into a Square")]
     ParseSquareFromU32Error(u32),
-<<<<<<< HEAD
-=======
-
-    #[error("Could not convert u32 {0} into a Square64")]
-    ParseSquare64FromU32Error(u32),
-
-    #[error("Could not convert BitBoard {0} into a Square")]
-    ParseSquareFromBitBoardError(BitBoard),
-
-    #[error("Could not convert BitBoard {0} into a Square64")]
-    ParseSquare64FromBitBoardError(BitBoard),
-
-    #[error("Square {0} is on invalid File")]
-    SquareOnInvalidFile(Square),
->>>>>>> 066fdee8
 
     #[error("Could not convert u32 {0} into a Square64")]
     ParseSquare64FromU32Error(u32),
